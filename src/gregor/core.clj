--- conflicted
+++ resolved
@@ -40,15 +40,12 @@
     (->> pairs
          (map #(apply topic-partition %))
          (into-array TopicPartition))))
-<<<<<<< HEAD
-=======
 
 (defn- reify-occ
   [cb]
   (reify OffsetCommitCallback
     (onComplete [this offsets-map ex]
       (cb offsets-map ex))))
->>>>>>> ff856105
 
 (defn- reify-crl
   [assigned-cb revoked-cb]
@@ -62,7 +59,6 @@
   "Metadata for when an offset is committed."
   ([^Long offset] (OffsetAndMetadata. offset))
   ([^Long offset ^String metadata] (OffsetAndMetadata. offset metadata)))
-<<<<<<< HEAD
 
 (defn consumer-record->map
   [^ConsumerRecord record]
@@ -72,33 +68,6 @@
    :topic     (.topic record)
    :offset    (.offset record)})
 
-(defn subscribe
-  "Subscribe to the given list of topics to get dynamically assigned partitions. Topic
-  subscriptions are not incremental. This list will replace the current assignment (if
-  there is one). It is not possible to combine topic subscription with group management
-  with manual partition assignment through assign(List). If the given list of topics is
-  empty, it is treated the same as unsubscribe.
-
-  topics-or-regex can be a list of topic names or a java.util.regex.Pattern object to
-  subscribe to all topics matching a specified pattern.
-
-  the optional functions are a callback interface to trigger custom actions when the set
-  of partitions assigned to the consumer changes.
-  "
-  [^Consumer consumer topics-or-regex & [partitions-assigned-fn partitions-revoked-fn]]
-  (.subscribe consumer topics-or-regex
-              (reify-crl partitions-assigned-fn partitions-revoked-fn)))
-=======
->>>>>>> ff856105
-
-(defn consumer-record->map
-  [^ConsumerRecord record]
-  {:value     (.value record)
-   :key       (.key record)
-   :partition (.partition record)
-   :topic     (.topic record)
-   :offset    (.offset record)})
-
 (defn close
   "Close the consumer or producer, waiting indefinitely for any needed cleanup."
   [^java.io.Closeable closable]
@@ -110,18 +79,11 @@
 ;;;;;;;;;;;;;;;;;;;;
 
 (defn assign!
-<<<<<<< HEAD
-  "Manually assign topic-partition pairs to this consumer."
-  [^Consumer consumer ^String topic ^Integer partition & tps]
-  (->> tps
-       (->tps "assign!" topic partition)
-=======
   "Manually assign topics and partitions to this consumer."
   [^Consumer consumer ^String topic ^Integer partition & tps]
   (->> tps
        (->tps "assign!" topic partition)
        (vec)
->>>>>>> ff856105
        (.assign consumer)))
 
 (defn assignment
@@ -194,25 +156,9 @@
                          (offset-and-metadata offset))]))]
      (.commitSync consumer m))))
 
-<<<<<<< HEAD
-(defn seek!
-  "Overrides the fetch offsets that the consumer will use on the next poll."
-  [^Consumer consumer topic partition offset]
-  (.seek consumer (topic-partition topic partition) offset))
-
-(defn seek-to!
-  "Seek to the :beginning or :end offset for each of the given partitions."
-  [consumer destination topic partition & tps]
-  (assert (contains? #{:beginning :end} destination) "destination must be :beginning or :end")
-  (let [tps (->tps "seek-to!" topic partition tps)]
-    (if (= destination :beginning)
-      (.seekToBeginning consumer tps)
-      (.seekToEnd consumer tps))))
-=======
 (defn committed
   "Return OffsetAndMetadata of the last committed offset for the given partition. This
   offset will be used as the position for the consumer in the event of a failure.
->>>>>>> ff856105
 
   If no offsets have been committed, return nil.
   "
@@ -237,22 +183,6 @@
        (->tps "pause" topic partition)
        (.pause consumer)))
 
-<<<<<<< HEAD
-(defn resume
-  "Resume specified partitions which have been paused."
-  [^Consumer consumer topic partition & tps]
-  (->> tps
-       (->tps "resume" topic partition)
-       (.resume consumer)))
-
-(defn wakeup
-  "Wakeup the consumer. This method is thread-safe and is useful in particular to abort a
-  long poll. The thread which is blocking in an operation will throw WakeupException."
-  [^Consumer consumer]
-  (.wakeup consumer))
-
-=======
->>>>>>> ff856105
 (defn poll
   "Return a seq of consumer records currently available to the consumer (via a single poll).
   Fetches sequetially from the last consumed offset.
@@ -291,8 +221,6 @@
   ([^Consumer consumer] (records consumer 100))
   ([^Consumer consumer timeout] (repeatedly #(poll consumer timeout))))
 
-<<<<<<< HEAD
-=======
 (defn resume
   "Resume specified partitions which have been paused."
   [^Consumer consumer topic partition & tps]
@@ -441,7 +369,6 @@
   ([^Producer producer ^String topic ^Integer partition key value callback]
    (send-record producer (->producer-record topic partition key value) callback)))
 
->>>>>>> ff856105
 (defn producer
   "Return a KafkaProducer.
 
