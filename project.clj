--- conflicted
+++ resolved
@@ -1,8 +1,4 @@
-<<<<<<< HEAD
-(defproject io.weft/gregor "0.3.0-SNAPSHOT"
-=======
 (defproject io.weft/gregor "0.3.0"
->>>>>>> ff856105
   :min-lein-version "2.0.0"
   :description "Lightweight Clojure bindings for Kafka 0.9+"
   :url "https://github.com/weftio/gregor.git"
